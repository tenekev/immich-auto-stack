#!/usr/bin/env python3

import argparse
import logging, sys
from itertools import groupby
import json
import os
import re
import time

from str2bool import str2bool
from requests import Session
from requests.adapters import HTTPAdapter
from urllib3.util.retry import Retry
from urllib.parse import urlparse

logging.basicConfig(
  stream=sys.stdout, 
  level=logging.INFO, 
  format='%(asctime)s - %(levelname)s - %(message)s'
)
logger = logging.getLogger(__name__)

<<<<<<< HEAD
def parse_arguments():
  parser = argparse.ArgumentParser(description='Fetch file report and delete orphaned media assets from Immich.')
  parser.add_argument('--api_key', help='Immich API key for authentication', nargs='?', default=None)
  parser.add_argument('--api_url', help='Full address for Immich, including protocol and port', nargs='?', default=None)
  parser.add_argument(
    '--skip_previous',
    help='Perform stacking only on photos that are not part of a stack. Much quicker.',
    type=str2bool,
    nargs='?',
    const=True,
    default=True
  )
  parser.add_argument('--stack_method', help='JPGwithRAW, RAWwithJPG', nargs='?', default='JPGwithRAW')
  return parser.parse_args()

=======
>>>>>>> 22a797d4
criteria_default = [
  {
    "key": "originalFileName",
    "split": {
      "key": ".",
      "index": 0
    }
  },
  {
    "key": "localDateTime"
  }
]

def get_criteria_config():
    criteria_override = os.environ.get("CRITERIA")
    if criteria_override:
        return json.loads(criteria_override)
    return criteria_default

def apply_criteria(x):
    criteria_list = []
    for item in get_criteria_config():
        value = x[item["key"]]
        if "split" in item.keys():
            split_key = item["split"]["key"]
            split_index = item["split"]["index"]
            value = value.split(split_key)[split_index]
        if "regex" in item.keys():
            regex_key = item["regex"]["key"]
            # expects at least one regex group to be defined
            regex_index = item["regex"].get("index", 1)
            match = re.match(regex_key, value)
            if match:
              value = match.group(regex_index)
            elif not str2bool(os.environ.get("SKIP_MATCH_MISS")):
              raise Exception(f"Match not found for value: {value}, regex: {regex_key}")
            else:
              return []
        criteria_list.append(value)
    return criteria_list

def parent_criteria(x):
  parent_ext = ['.jpg', '.jpeg', '.png']

  parent_promote = list(filter(None, os.environ.get("PARENT_PROMOTE", "").split(",")))
  parent_promote_baseline = 0

  lower_filename = x["originalFileName"].lower()

  if any(lower_filename.endswith(ext) for ext in parent_ext):
    parent_promote_baseline -= 100

  for key in parent_promote:
    if key.lower() in lower_filename:
      logger.info("promoting " + x["originalFileName"] + f" for key {key}")
      parent_promote_baseline -= 1

  return [parent_promote_baseline, x["originalFileName"]]


class Immich():
  def __init__(self, url: str, key: str):
    self.api_url = f'{urlparse(url).scheme}://{urlparse(url).netloc}/api'
    self.headers = {
      'x-api-key': key,
      'Accept': 'application/json'
    }
    self.assets = list()
  
  def fetchAssets(self, size: int = 1000) -> list:
    payload = {
      'size' : size,
      'page' : 1,
      #'withExif': True,
      'withStacked': True
    }
    assets_total = list()

    logger.info(f'⬇️  Fetching assets: ')
    logger.info(f'   Page size: {size}')

    session = Session()
    retry = Retry(connect=3, backoff_factor=0.5)
    adapter = HTTPAdapter(max_retries=retry)
    session.mount('http://', adapter)
    session.mount('https://', adapter)

    while payload["page"] != None:
      response = session.post(f"{self.api_url}/search/metadata", headers=self.headers, json=payload)

      if not response.ok:
        logger.error('   Error:', response.status_code, response.text)

      response_data = response.json()
      assets_total = assets_total + response_data['assets']['items']
      payload["page"] = response_data['assets']['nextPage']
    
    self.assets = assets_total
    
    logger.info(f'   Pages: {payload["page"]}')   
    logger.info(f'   Assets: {len(self.assets)}')
    
    return self.assets

  def modifyAssets(self, payload: dict) -> None:
    session = Session()
    retry = Retry(connect=3, backoff_factor=0.5)
    adapter = HTTPAdapter(max_retries=retry)
    session.mount('http://', adapter)
    session.mount('https://', adapter)

    response = session.put(f"{self.api_url}/assets", headers=self.headers, json=payload)

    if response.ok:
      logger.info("  🟢 Success!")
    else:
      logger.error(f"  🔴 Error! {response.status_code} {response.text}") 


def stackBy(data: list, criteria) -> list:
  # Optional: remove incompatible file names
  if str2bool(os.environ.get("SKIP_MATCH_MISS")):
    data = filter(criteria, data)

  # Sort by primary and secondary criteria
  data = sorted(data, key=criteria)

  # Group by primary and secondary criteria
  groups = groupby(data, key=criteria)
  
  # Extract and process groups into a list of tuples
  groups = [(key, list(group)) for key, group in groups]
  
  # Filter only groups that have more than one item
  groups = [x for x in groups if len(x[1]) > 1 ] 

  return groups

def stratifyStack(stack: list) -> list:
  # Ensure the desired parent is first in the list
  return sorted(stack, key=parent_criteria)


def main():

  api_key = os.environ.get("API_KEY", False)

  api_url = os.environ.get("API_URL", "http://immich_server:3001/api")

  skip_previous = str2bool(os.environ.get("SKIP_PREVIOUS", True))

  if not api_key:
    logger.warn("API key is required")
    return

  logger.info('============== INITIALIZING ==============')
  
  immich = Immich(api_url, api_key)
  
  assets = immich.fetchAssets()

  stacks = stackBy(assets, apply_criteria)

  for i, v in enumerate(stacks):
    key, stack = v

    stack = stratifyStack(stack)

    parent_id = stack[0]['id']
    children_id = []
    
    if skip_previous:
      children_id = [x['id'] for x in stack[1:] if x['stackCount'] == None ]
      
      if len(children_id) == 0:
        logger.info(f'{i}/{len(stacks)} Key: {key} SKIP! No new children!')
        continue
      
    else:
      children_id = [x['id'] for x in stack[1:]]

    logger.info(f'{i}/{len(stacks)} Key: {key}')
    logger.info(f'   Parent name: {stack[0]["originalFileName"]} ID: {parent_id}')
    
    for child in stack[1:]:
      logger.info(f'   Child name:  {child["originalFileName"]} ID: {child["id"]}')

    if len(children_id) > 0:
      payload = {
        "ids": children_id,
        "stackParentId": parent_id
      }

      time.sleep(.1)
      immich.modifyAssets(payload)

if __name__ == '__main__':
  main()<|MERGE_RESOLUTION|>--- conflicted
+++ resolved
@@ -21,24 +21,6 @@
 )
 logger = logging.getLogger(__name__)
 
-<<<<<<< HEAD
-def parse_arguments():
-  parser = argparse.ArgumentParser(description='Fetch file report and delete orphaned media assets from Immich.')
-  parser.add_argument('--api_key', help='Immich API key for authentication', nargs='?', default=None)
-  parser.add_argument('--api_url', help='Full address for Immich, including protocol and port', nargs='?', default=None)
-  parser.add_argument(
-    '--skip_previous',
-    help='Perform stacking only on photos that are not part of a stack. Much quicker.',
-    type=str2bool,
-    nargs='?',
-    const=True,
-    default=True
-  )
-  parser.add_argument('--stack_method', help='JPGwithRAW, RAWwithJPG', nargs='?', default='JPGwithRAW')
-  return parser.parse_args()
-
-=======
->>>>>>> 22a797d4
 criteria_default = [
   {
     "key": "originalFileName",
